<!-- <!-- ![pic1](banner_logo.png) -->

[![image](https://img.shields.io/pypi/v/pynapple.svg)](https://pypi.python.org/pypi/pynapple)
[![pynapple CI](https://github.com/pynapple-org/pynapple/actions/workflows/main.yml/badge.svg)](https://github.com/pynapple-org/pynapple/actions/workflows/main.yml)
[![Coverage Status](https://coveralls.io/repos/github/pynapple-org/pynapple/badge.svg?branch=main)](https://coveralls.io/github/pynapple-org/pynapple?branch=main)
[![GitHub issues](https://img.shields.io/github/issues/pynapple-org/pynapple)](https://github.com/pynapple-org/pynapple/issues)
![GitHub contributors](https://img.shields.io/github/contributors/pynapple-org/pynapple)
![Twitter Follow](https://img.shields.io/twitter/follow/thepynapple?style=social)

PYthon Neural Analysis Package.

pynapple is a light-weight python library for neurophysiological data analysis. The goal is to offer a versatile set of tools to study typical data in the field, i.e. time series (spike times, behavioral events, etc.) and time intervals (trials, brain states, etc.). It also provides users with generic functions for neuroscience such as tuning curves and cross-correlograms.

-   Free software: MIT License
-   __Documentation__: <https://pynapple-org.github.io/pynapple>
-   __Notebooks and tutorials__ : <https://pynapple-org.github.io/pynapple/generated/gallery/>
<!-- -   __Collaborative repository__: <https://github.com/PeyracheLab/pynacollada> -->


> **Note**
> If you are using pynapple, please cite the following [biorxiv paper](https://www.biorxiv.org/content/10.1101/2022.12.06.519376v1)

------------------------------------------------------------------------

<<<<<<< HEAD
New release :fire:
------------------
=======
Community
---------

To ask any questions or get support for using pynapple, please consider joining our slack. Please send an email to thepynapple[at]gmail[dot]com to receive an invitation link.

New release :fire:
-----------------
>>>>>>> dc5a3964
Starting with 0.4, pynapple rely on the [numpy array container](https://numpy.org/doc/stable/user/basics.dispatch.html) approach instead of Pandas. Pynapple builtin functions will remain the same except for functions inherited from Pandas. Typically this line of code in `pynapple<=0.3.6` :
```python
meantsd = tsdframe.mean(1)
```
is now :
```python
meantsd = np.mean(tsdframe, 1)
```
in `pynapple>=0.4.0`. This allows for a better handling of returned objects.

Additionaly, it is now possible to define time series objects with more than 2 dimensions with `TsdTensor`. You can also look at this [notebook](https://pynapple-org.github.io/pynapple/generated/gallery/tutorial_pynapple_numpy/) for a demonstration of numpy compatibilities.


Getting Started
---------------

### Installation

The best way to install pynapple is with pip within a new [conda](https://docs.conda.io/en/latest/) environment :

    
``` {.sourceCode .shell}
$ conda create --name pynapple pip python=3.8
$ conda activate pynapple
$ pip install pynapple
```

or directly from the source code:

``` {.sourceCode .shell}
$ conda create --name pynapple pip python=3.8
$ conda activate pynapple
$ # clone the repository
$ git clone https://github.com/pynapple-org/pynapple.git
$ cd pynapple
$ # Install in editable mode with `-e` or, equivalently, `--editable`
$ pip install -e .
```
> **Note**
> The package is now using a pyproject.toml file for installation and dependencies management. If you want to run the tests, use pip install -e .[dev]

This procedure will install all the dependencies including 

-   pandas
-   numpy
-   scipy
-   numba
-   pynwb 2.0
-   tabulate
-   h5py

For spyder users, it is recommended to install spyder after installing pynapple with :

``` {.sourceCode .shell}
$ conda create --name pynapple pip python=3.8
$ conda activate pynapple
$ pip install pynapple
$ pip install spyder
$ spyder
```


Basic Usage
-----------

After installation, you can now import the package: 

``` {.sourceCode .shell}
$ python
>>> import pynapple as nap
```

You'll find an example of the package below. Click [here](https://www.dropbox.com/s/su4oaje57g3kit9/A2929-200711.zip?dl=1) to download the example dataset. The folder includes a NWB file containing the data.

``` py
import matplotlib.pyplot as plt
import numpy as np

import pynapple as nap

# LOADING DATA FROM NWB
data = nap.load_file("A2929-200711.nwb")

spikes = data["units"]
head_direction = data["ry"]
wake_ep = data["position_time_support"]

# COMPUTING TUNING CURVES
tuning_curves = nap.compute_1d_tuning_curves(
    spikes, head_direction, 120, minmax=(0, 2 * np.pi)
)


# PLOT
plt.figure()
for i in spikes:
    plt.subplot(3, 5, i + 1, projection="polar")
    plt.plot(tuning_curves[i])
    plt.xticks([0, np.pi / 2, np.pi, 3 * np.pi / 2])

plt.show()
```
Shown below, the final figure from the example code displays the firing rate of 15 neurons as a function of the direction of the head of the animal in the horizontal plane.

<!-- ![pic1](readme_figure.png) -->
<p align="center">
  <img width="80%" src="readme_figure.png">
</p>

### Credits

Special thanks to Francesco P. Battaglia
(<https://github.com/fpbattaglia>) for the development of the original
*TSToolbox* (<https://github.com/PeyracheLab/TStoolbox>) and
*neuroseries* (<https://github.com/NeuroNetMem/neuroseries>) packages,
the latter constituting the core of *pynapple*.

This package was developped by Guillaume Viejo
(<https://github.com/gviejo>) and other members of the Peyrache Lab.

Logo: Sofia Skromne Carrasco, 2021.<|MERGE_RESOLUTION|>--- conflicted
+++ resolved
@@ -22,18 +22,14 @@
 
 ------------------------------------------------------------------------
 
-<<<<<<< HEAD
-New release :fire:
-------------------
-=======
 Community
 ---------
 
 To ask any questions or get support for using pynapple, please consider joining our slack. Please send an email to thepynapple[at]gmail[dot]com to receive an invitation link.
 
 New release :fire:
------------------
->>>>>>> dc5a3964
+------------------
+
 Starting with 0.4, pynapple rely on the [numpy array container](https://numpy.org/doc/stable/user/basics.dispatch.html) approach instead of Pandas. Pynapple builtin functions will remain the same except for functions inherited from Pandas. Typically this line of code in `pynapple<=0.3.6` :
 ```python
 meantsd = tsdframe.mean(1)
