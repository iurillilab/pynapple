--- conflicted
+++ resolved
@@ -1,13 +1,8 @@
 # -*- coding: utf-8 -*-
 # @Author: gviejo
 # @Date:   2022-04-01 09:57:55
-<<<<<<< HEAD
-# @Last Modified by:   gviejo
-# @Last Modified time: 2024-03-07 07:23:42
-=======
 # @Last Modified by:   Guillaume Viejo
-# @Last Modified time: 2024-04-01 15:45:02
->>>>>>> 9fabb069
+# @Last Modified time: 2024-04-02 16:19:55
 #!/usr/bin/env python
 
 """Tests of time series for `pynapple` package."""
